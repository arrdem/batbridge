(ns batbridge.standard-cases
  "Defines a series of standard test cases for processors, being an
  input memory and a final register state with a bound on the number
  of cycles to run."
  (:require [batbridge
<<<<<<< HEAD
             ,,[assembler :as a]
             ,,[common :as c]
             ,,[isa :as i]
             ,,[bytecode :as b]]
            [toothpick.assembler
             :refer [assemble]]
            [toothpick.isa.batbridge
             :refer [batbridge]]
            [taoensso.timbre
             :as timbre]
            [clojure.test
             :as t]))

(defrecord ps-test [opcodes predicate])

(defmacro deftest [sym opcodes predicate]
  `(def ~sym (->ps-test ~opcodes ~predicate)))
=======
             [bytecode :as b]
             [common :as c]
             [isa :as i]]
            [clojure.test :as t]
            [taoensso.timbre :as timbre]
            [toothpick.assembler :refer [assemble]]
            [toothpick.isa.batbridge :refer [batbridge]]))

(defrecord ps-test [state predicate])

(defmacro deftest [sym opcodes predicate]
  `(let [state# (c/instrs->state ~opcodes)]
     (def ~sym (->ps-test state# ~predicate))
     (def ~(symbol (str (name sym) "-state")) state#)))
>>>>>>> 0db5e0b2

(defn run-test
  "Destructures and runs a given test record using the specified step
  function. This makes run-test parametric on what simulator is to be
  used in running the unstructions. Uses clojure.test/is for assertion
  checking."

  [test step bound]
  (timbre/with-log-level :warn
<<<<<<< HEAD
    (let [{:keys [opcodes predicate]} test
          state                       (c/instrs->state opcodes)]
=======
    (let [{:keys [state predicate]} test]
>>>>>>> 0db5e0b2
      ;; (println "[]" opcodes)
      ;; (println "[]" predicate)
      ;; (println "[]" bound)
      (t/is (predicate
             (loop [state state
                    bound bound]
               (if (or (c/halted? state)
                       (= bound 0))
                 state
                 (recur (step state)
                        (dec bound)))))))))

;; Test suite based on computing fibonacci numbers
;;------------------------------------------------------------------------------
(defn r:= [r n]
  [:add r 30 29 n])

(def fib-icodes
<<<<<<< HEAD
  [;; load constants into registers
   [:add  0  30 29 0 ] ;; preload fib(0)
   [:add  1  30 29 1 ] ;; preload fib(1)
   [:add  3  30 29 14] ;; the loop bound

                       ;; write the fib loop
   [:add  2  1  0  0 ] ;; add fib(n-2) + fib(n-1), store to fib
   [:add  0  1  30 0 ] ;; move fib(n-1) down
   [:add  1  2  30 0 ] ;; move fib(n) down
   [:sub  3  3  29 1 ] ;; dec the loop constant
   [:ifne    3  30 0 ] ;; test if we've zeroed the loop counter yet
   [:add  31 30 29 12] ;; if not jump to the top of the loop
   [:hlt             ] ;; otherwise halt
=======
  [
   ;; init
   (r:= 0 14)
   (r:= 1 1)
   (r:= 2 0)

   ;; top
   [:ifeq 0 30 0]
   [:add 31 31 29 20] ; jump to the end
   [:sub 0 0 29 1]
   [:add 3 1 2 0] ; (+ fib₋₁ fib₋₂)
   [:add 2 1 30 0] ; fib₋₂ := fib₋₁
   [:add 1 3 30 0] ; fib₋₁ := r3 (subexpr)
   [:sub 31 31 29 28]

   ;; fall out
   [:hlt]
>>>>>>> 0db5e0b2
   ])

(deftest fib-test
  ;; This test computes fib(14) and stores the result to r2.
  ;; r0 is used to store fib(n-2)
  ;; r1 is used to store fib(n-1)
  ;; r2 is a scratch register used to store fib(n)
  ;; r3 is used to count down from 14 for loop control

  (c/seq->instrs fib-icodes)

  (fn [state]
<<<<<<< HEAD
    (t/is (= (c/register->val state 2)  ;; fib 15 with th (0,1) as the base case
             610))
    (t/is (c/halted? state))           ;; the processor should have halted correctly
=======
    (t/is (= (c/register->val state 1) 610))
    (t/is (c/halted? state))
>>>>>>> 0db5e0b2
    true))

(deftest fib-byte-test
  ;; This test does the same thing as fib-test, but using byte encoded
  ;; instructions from Toothpick.
  (->> fib-icodes
       (assemble batbridge)
       (c/seq->instrs))
  
  (fn [state]
<<<<<<< HEAD
    (t/is (= (c/register->val state 2)  ;; fib 15 with th (0,1) as the base case
             610))
    (t/is (c/halted? state))           ;; the processor should have halted correctly
=======
    (t/is (= (c/register->val state 1) 610))
    (t/is (c/halted? state))
>>>>>>> 0db5e0b2
    true))

(t/deftest fib-encoding-equality-test
  ;; Tests to make sure that round tripping through the assembler does
  ;; no damange to the instruction sequence for the fib test.
  (doseq [p (->> fib-icodes
                 (assemble batbridge)
                 (map b/word->symbol-map)
                 (map i/decode-instr)
                 (map c/fmt-instr)
                 (map vector fib-icodes))]
    (t/is (= (first p)
             (second p)))))

;; Test suite based on computing factorials
;;------------------------------------------------------------------------------
(def fact-icodes
  [
   [:add  0  30 29 1 ] ;; preload fact(0)
   [:add  1  30 29 10] ;; the loop bound

   ;; write the fact loop
   [:mul  0  0  1  0 ] ;; Multiply fact(n-1) and n
   [:sub  1  1  29 1 ] ;; dec the loop constant
   [:ifne    1  30 0 ] ;; test if we've zeroed the loop counter yet
   [:add  31 30 29 8 ] ;; if not jump to the top of the loop
   [:hlt             ] ;; otherwise halt
   ])

(deftest fact-test
  ;; This test computes fact(10) and stores the result to r0. The
  ;; control flow used is essentially the same as that in fib-test.
  ;; This is essentially the same as (reduce * (range 1 11)).

  (c/seq->instrs fact-icodes)

  (fn [state]
    (t/is (= (c/register->val state 0)
             3628800))                ;; fact(10)
    (t/is (c/halted? state))          ;; the processor should have halted correctly
    true))

(deftest fact-byte-test
  ;; This test computes fact(10) and stores the result to r0. The
  ;; control flow used is essentially the same as that in fib-test.
  ;; This is essentially the same as (reduce * (range 1 11)).

  (->> fact-icodes
       (assemble batbridge)
       (c/seq->instrs))

  (fn [state]
    (t/is (= (c/register->val state 0)
             3628800))                ;; fact(10)
    (t/is (c/halted? state))          ;; the processor should have halted correctly
    true))

(t/deftest fact-encoding-equality-test
  ;; Tests to make sure that round tripping through the assembler does
  ;; no damange to the instruction sequence for the fib test.
  (doseq [p (->> fact-icodes
                 (assemble batbridge)
                 (map b/word->symbol-map)
                 (map i/decode-instr)
                 (map c/fmt-instr)
                 (map vector fact-icodes))]
    (t/is (= (first p) (second p)))))

;; Test to make sure that ld/st works
;;--------------------------------------------------------------------------------
;; A modified factorial program which goes to memory every single time

;; r0, the base pointer, 0x100
;; r1, the offset pointer, 0x0 and incrementing
;; r2, the previous value as loaded from mem

(def ld-st-icodes
  [[:add  0  30  29 (- 0x100 4)]
   [:add  1  30  29 1 ]
   [:st   1  0   1  0 ] ;; write r0 -> base + offset

   ;; write the fact loop
   [:ld   2  0  1  0   ] ;; load r0+r1*4 -> r2
   [:mul  3  1  2  0   ] ;; Multiply fact(n-1) and n
   [:add  1  1  29 1   ] ;; increment the memory offset
   [:st   3  0  1  0   ] ;; store r3 -> r0+r1*4 where it will be read from into r2 next trip
   [:ifne    1  29 12  ] ;; test if we've zeroed the loop counter yet
   [:add  31 30 29 12  ] ;; if not jump to the top of the loop

   [:hlt               ] ;; otherwise halt
   ])

(defn- fact [i]
  (if (zero? i) 1
      (apply * (range 1 (inc i)))))

(deftest memory-fact-test
  (->> ld-st-icodes
       (assemble batbridge)
       (c/seq->instrs))

  (fn [state]
    (dotimes [i 10]
      (t/is (= (c/get-memory state (+ 256 (* 4 i)))
               (fact i))))
    true))<|MERGE_RESOLUTION|>--- conflicted
+++ resolved
@@ -3,25 +3,6 @@
   input memory and a final register state with a bound on the number
   of cycles to run."
   (:require [batbridge
-<<<<<<< HEAD
-             ,,[assembler :as a]
-             ,,[common :as c]
-             ,,[isa :as i]
-             ,,[bytecode :as b]]
-            [toothpick.assembler
-             :refer [assemble]]
-            [toothpick.isa.batbridge
-             :refer [batbridge]]
-            [taoensso.timbre
-             :as timbre]
-            [clojure.test
-             :as t]))
-
-(defrecord ps-test [opcodes predicate])
-
-(defmacro deftest [sym opcodes predicate]
-  `(def ~sym (->ps-test ~opcodes ~predicate)))
-=======
              [bytecode :as b]
              [common :as c]
              [isa :as i]]
@@ -36,7 +17,6 @@
   `(let [state# (c/instrs->state ~opcodes)]
      (def ~sym (->ps-test state# ~predicate))
      (def ~(symbol (str (name sym) "-state")) state#)))
->>>>>>> 0db5e0b2
 
 (defn run-test
   "Destructures and runs a given test record using the specified step
@@ -46,12 +26,7 @@
 
   [test step bound]
   (timbre/with-log-level :warn
-<<<<<<< HEAD
-    (let [{:keys [opcodes predicate]} test
-          state                       (c/instrs->state opcodes)]
-=======
     (let [{:keys [state predicate]} test]
->>>>>>> 0db5e0b2
       ;; (println "[]" opcodes)
       ;; (println "[]" predicate)
       ;; (println "[]" bound)
@@ -64,27 +39,13 @@
                  (recur (step state)
                         (dec bound)))))))))
 
+
 ;; Test suite based on computing fibonacci numbers
 ;;------------------------------------------------------------------------------
 (defn r:= [r n]
   [:add r 30 29 n])
 
 (def fib-icodes
-<<<<<<< HEAD
-  [;; load constants into registers
-   [:add  0  30 29 0 ] ;; preload fib(0)
-   [:add  1  30 29 1 ] ;; preload fib(1)
-   [:add  3  30 29 14] ;; the loop bound
-
-                       ;; write the fib loop
-   [:add  2  1  0  0 ] ;; add fib(n-2) + fib(n-1), store to fib
-   [:add  0  1  30 0 ] ;; move fib(n-1) down
-   [:add  1  2  30 0 ] ;; move fib(n) down
-   [:sub  3  3  29 1 ] ;; dec the loop constant
-   [:ifne    3  30 0 ] ;; test if we've zeroed the loop counter yet
-   [:add  31 30 29 12] ;; if not jump to the top of the loop
-   [:hlt             ] ;; otherwise halt
-=======
   [
    ;; init
    (r:= 0 14)
@@ -102,7 +63,6 @@
 
    ;; fall out
    [:hlt]
->>>>>>> 0db5e0b2
    ])
 
 (deftest fib-test
@@ -115,14 +75,8 @@
   (c/seq->instrs fib-icodes)
 
   (fn [state]
-<<<<<<< HEAD
-    (t/is (= (c/register->val state 2)  ;; fib 15 with th (0,1) as the base case
-             610))
-    (t/is (c/halted? state))           ;; the processor should have halted correctly
-=======
     (t/is (= (c/register->val state 1) 610))
     (t/is (c/halted? state))
->>>>>>> 0db5e0b2
     true))
 
 (deftest fib-byte-test
@@ -133,14 +87,8 @@
        (c/seq->instrs))
   
   (fn [state]
-<<<<<<< HEAD
-    (t/is (= (c/register->val state 2)  ;; fib 15 with th (0,1) as the base case
-             610))
-    (t/is (c/halted? state))           ;; the processor should have halted correctly
-=======
     (t/is (= (c/register->val state 1) 610))
     (t/is (c/halted? state))
->>>>>>> 0db5e0b2
     true))
 
 (t/deftest fib-encoding-equality-test
