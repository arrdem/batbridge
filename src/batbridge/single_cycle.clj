(ns batbridge.single-cycle
  "Implements a simple in-order processor. Makes no attempt to provide
  out-of-order or superscalar excutuion. Will serve as a benchmark for per-cycle
  operation performance and to allow correctness comparison between multiple
  differing processor implementations."
<<<<<<< HEAD
  (:require [clojure.core.match :refer [match]]
            [batbridge
             ,,[common :as common]
             ,,[isa :as isa]]
            [taoensso.timbre :refer [info warn]]))

=======
  (:require [batbridge
             [common :as common]
             [isa :as isa]]
            [batbridge.single-cycle :as ss]
            [clojure.core.match :refer [match]]
            [taoensso.timbre :refer [info warn debug]]))

(def fetch-default
  {:blob isa/vec-no-op
   :npc  -1
   :pc   -1})

(defn zdec [n]
  (max 0 ((fnil dec 0) n)))

>>>>>>> 0db5e0b2
(defn fetch
  "Accesses the value of the PC register, fetches the instruction
  there from memory and sets the :fetch value key in the
  state. Increments the PC by the instruction width. Returns an
  updated state."

  [processor]
<<<<<<< HEAD
  (let [pc    (common/register->val processor 31)
        icode (common/get-memory processor pc)
        npc   (+ pc 4)]
    (info "[fetch    ]" pc "->" icode)
    (if-not (:halted processor)
      (-> processor
          (assoc-in [:registers 31] npc)
          (assoc :fetch {:icode icode
                         :npc   -1
                         :pc    npc}))
      (-> processor
          (assoc :fetch {:icode [:hlt 0 0 0 0]
                         :npc   -1
                         :pc    npc})))))
=======
  (if-not (common/halted? processor)
    (let [pc    (common/register->val processor 31)
          icode (common/get-memory processor pc)
          npc   (+ pc 4)]
      (cond
        (common/stalled? processor)
        ,,(do (info "[fetch    ] Stalled!" (:fetch/stall processor))
              (update processor :fetch/stall zdec))

        :else
        ,,(do (info "[fetch    ]" pc "->" icode)
              (-> processor
                  (common/write-register 31 npc)
                  (assoc :fetch/result
                         {:blob icode
                          :pc    npc
                          :npc   (+ npc 4)})))))
    processor))

(defn- queue [coll]
  (into clojure.lang.PersistentQueue/EMPTY coll))

(defn- queue? [obj]
  (instance? clojure.lang.PersistentQueue obj))

(defn- next-op
  "Function from a processor to the next operation which the processor
  needs to perform, the new macro queue and the number of new ops."
  [processor]
  {:post [(vector? %)
          (let [[icode queue new] %]
            (and (map? icode)
                 (queue? queue)
                 (number? new)
                 (>= 0 new)))]}
  (let [;; constants
        argfn         (juxt :d :a :b :i)

        ;; destructure arguments
        ops           (:decode/ops processor (queue []))

        {:keys [blob npc pc]
         :as   fetch} (:fetch/result processor fetch-default)

        ;; main logic
        ;; --------------------
        ;; Decode that operation and figure out if it is a
        ;; macro (macro-fn will be nil if it isn't)
        di            (isa/decode-instr blob)
        _             (assert (map? di) (pr-str di))
        _             (assert (keyword? (:icode di)) (pr-str di))

        ;; If the processor is stalled and we have ops in the queue,
        ;; then we take the first op from the queue. Otherwise we take
        ;; the op from fetch.
        [blob ops]   (if (and (common/stalled? processor)
                              (not (empty? ops)))
                       [(peek ops) (pop ops)]
                       [fetch      ops])]

    (if-let [macro-fn (get isa/opcode->macro (:icode di))]
      ;; If we have a macro-fn, use it to compute the list of new
      ;; operations we need to perform.
      (let [new-ops (when macro-fn
                      (apply macro-fn (argfn di)))

            ;; Note that these operations must occur before anything
            ;; already in the ops queue.
            ops     (-> (queue [])
                        (into (rest new-ops))
                        (into ops))

            ;; Choose the icode we're going to use. Either it'll be the
            ;; first of the new icodes because we're about to stall some,
            ;; or it'll be the icode we had to begin with
            icode   (-> new-ops
                        first
                        isa/decode-instr)]

        [icode ops (count new-ops)])

      ;; Otherwise there are no new opcodes, don't do anything more.
      [di ops 0])))

(def decode-default
  (merge isa/map-no-op
         {:pc -1 :npc -1}))
>>>>>>> 0db5e0b2

(defn decode
  [processor]
<<<<<<< HEAD
  (let [{:keys [icode pc npc] :as fetch}
        (get processor :fetch {:icode isa/vec-no-op
                               :pc    -1})]
    (info "[decode   ]" icode)
    (info "[decode   ]" (-> icode
                            isa/decode-instr
                            common/fmt-instr))
    (as-> icode v
      (isa/decode-instr v)
      (assoc v :pc pc)
      (assoc v :npc npc)
      (assoc processor :decode v))))
=======
  (if-not (common/halted? processor)
    (let [[di queue n :as r] (next-op processor)
          {:keys [pc npc]
           :or   {pc  -1
                  npc -1}}   (:fetch/result processor ss/fetch-default)]
      (info "[decode   ]" (common/fmt-instr di))
      (-> processor
          (update :fetch/stall (fnil + 0) n)
          (assoc :decode/ops
                 ,,queue

                 :decode/result
                 ,,(merge di {:pc pc :npc npc}))))
    processor))

(def execute-default
  [:registers 30 0])
>>>>>>> 0db5e0b2

(defn execute
  "Indexes into the opcode->fn map to fetch the implementation of the
  last decoded instruction. Decodes the parameter values, and applies
  the implementation function to the parameters. Sets the :execute key
  with a state update directive which can use. Returns the updated
  processor state."

  [processor]
<<<<<<< HEAD
  (let [{:keys [icode a b d i pc npc]
         :as   decode} (get processor :decode isa/map-no-op)
        srca           (common/register->val processor a pc i)
        srcb           (common/register->val processor b pc i)]
    (info "[execute  ]" decode)
    (as-> icode v
      (get isa/opcode->fn v)
      (v processor pc i srca srcb d)
      (common/upgrade-writeback-command v)
      (assoc v :pc pc)
      (assoc v :npc npc)
      (assoc processor :execute v))))
=======
  (if-not (common/halted? processor)
    (let [{:keys [icode a b d i pc npc]
           :or   {pc    -1
                  npc   -1}
           :as   decode} (get processor
                              :decode/result
                              decode-default)
          srca           (common/register->val processor a pc i)
          srcb           (common/register->val processor b pc i)
          t              ((juxt :icode :d :a :b :i) decode)]
      (when-not (= [:add 30 30 30 0] t)
        (debug "[execute  ]" t "args" [pc i srca srcb d]))
      (as-> icode v
        (or (get isa/opcode->fn v)
            (throw (Exception. (pr-str decode))))
        (v processor pc i srca srcb d)
        (common/upgrade-writeback-command v)
        (assoc v
               :pc pc
               :npc npc)
        (assoc processor
               :execute/result v)))
    processor))

(defn ^:dynamic branch [processor address]
  (common/write-register processor 31 (common/normalize-address address)))
>>>>>>> 0db5e0b2

(defn writeback
  "Pulls a writeback directive out of the processor state, and
  performs the indicated update on the processor state. Update command
  have been restructured and are now maps
  {:dst (U :registers :halt :memory) :addr Int :val Int}."

  [processor]
<<<<<<< HEAD
  (let [directive (get processor :execute isa/writeback-no-op)
        {:keys [dst addr val]} directive]
    (info "[writeback]" directive)
    (match [dst addr val]
      [:halt _ _]
      ,,(assoc processor :halted true)

      [:registers 29 val]
      ,,(do (when-not (zero? val)
              (print (format "0x%X" (char val))))
            processor)

      [:registers 30 val]
      ,,(do (when-not (zero? val)
              (print (char val)))
            processor)

      ;; special case for branching as we must flush the pipeline
      [:registers 31 val]
      ,,(-> processor
            (assoc-in [:registers addr] val))

      [:registers r val]
      ,,(assoc-in processor [:registers r] val)

      [:memory addr val]
      ,,(common/write-memory processor addr val))))
=======
  (if-not (common/halted? processor)
    (let [directive              (get processor :execute/result isa/writeback-no-op)
          {:keys [dst addr val]} directive
          t                      [dst addr val]]
      (when-not (= t [:registers 30 0])
        (debug "[writeback]" t))

      (match [dst addr val]
        [:registers 30 0]
        ,,processor

        [:halt _ _]
        ,,(assoc processor :halted true)

        [:registers 29 val]
        ,,(do (when-not (zero? val)
                (print (format "0x%X" (char val))))
              processor)

        [:registers 30 val]
        ,,(do (when-not (zero? val)
                (print (char val)))
              processor)

        ;; special case for branching as we must flush the pipeline
        [:registers 31 val]
        ,,(branch processor val)

        [:registers r val]
        ,,(common/write-register processor r val)

        [:memory addr val]
        ,,(common/write-memory processor addr val)))
    processor))
>>>>>>> 0db5e0b2

(defn step
  "Sequentially applies each phase of execution to a single processor
  state, returning an updated state representing a single cycle of
  computation's effects on the processor."

  [state]
  (-> state
      fetch
      decode
      execute
      writeback))

(defn -main
  "Steps a processor state until such time as it becomes marked as
  'halted'. Makes no attempt to construct or validate a processor
  state, or handle errors therein."

  [state]
  (loop [state state]
    (if-not (common/halted? state)
      (recur (step state))
      state)))<|MERGE_RESOLUTION|>--- conflicted
+++ resolved
@@ -3,14 +3,6 @@
   out-of-order or superscalar excutuion. Will serve as a benchmark for per-cycle
   operation performance and to allow correctness comparison between multiple
   differing processor implementations."
-<<<<<<< HEAD
-  (:require [clojure.core.match :refer [match]]
-            [batbridge
-             ,,[common :as common]
-             ,,[isa :as isa]]
-            [taoensso.timbre :refer [info warn]]))
-
-=======
   (:require [batbridge
              [common :as common]
              [isa :as isa]]
@@ -26,7 +18,6 @@
 (defn zdec [n]
   (max 0 ((fnil dec 0) n)))
 
->>>>>>> 0db5e0b2
 (defn fetch
   "Accesses the value of the PC register, fetches the instruction
   there from memory and sets the :fetch value key in the
@@ -34,22 +25,6 @@
   updated state."
 
   [processor]
-<<<<<<< HEAD
-  (let [pc    (common/register->val processor 31)
-        icode (common/get-memory processor pc)
-        npc   (+ pc 4)]
-    (info "[fetch    ]" pc "->" icode)
-    (if-not (:halted processor)
-      (-> processor
-          (assoc-in [:registers 31] npc)
-          (assoc :fetch {:icode icode
-                         :npc   -1
-                         :pc    npc}))
-      (-> processor
-          (assoc :fetch {:icode [:hlt 0 0 0 0]
-                         :npc   -1
-                         :pc    npc})))))
-=======
   (if-not (common/halted? processor)
     (let [pc    (common/register->val processor 31)
           icode (common/get-memory processor pc)
@@ -137,24 +112,9 @@
 (def decode-default
   (merge isa/map-no-op
          {:pc -1 :npc -1}))
->>>>>>> 0db5e0b2
 
 (defn decode
   [processor]
-<<<<<<< HEAD
-  (let [{:keys [icode pc npc] :as fetch}
-        (get processor :fetch {:icode isa/vec-no-op
-                               :pc    -1})]
-    (info "[decode   ]" icode)
-    (info "[decode   ]" (-> icode
-                            isa/decode-instr
-                            common/fmt-instr))
-    (as-> icode v
-      (isa/decode-instr v)
-      (assoc v :pc pc)
-      (assoc v :npc npc)
-      (assoc processor :decode v))))
-=======
   (if-not (common/halted? processor)
     (let [[di queue n :as r] (next-op processor)
           {:keys [pc npc]
@@ -172,7 +132,6 @@
 
 (def execute-default
   [:registers 30 0])
->>>>>>> 0db5e0b2
 
 (defn execute
   "Indexes into the opcode->fn map to fetch the implementation of the
@@ -182,20 +141,6 @@
   processor state."
 
   [processor]
-<<<<<<< HEAD
-  (let [{:keys [icode a b d i pc npc]
-         :as   decode} (get processor :decode isa/map-no-op)
-        srca           (common/register->val processor a pc i)
-        srcb           (common/register->val processor b pc i)]
-    (info "[execute  ]" decode)
-    (as-> icode v
-      (get isa/opcode->fn v)
-      (v processor pc i srca srcb d)
-      (common/upgrade-writeback-command v)
-      (assoc v :pc pc)
-      (assoc v :npc npc)
-      (assoc processor :execute v))))
-=======
   (if-not (common/halted? processor)
     (let [{:keys [icode a b d i pc npc]
            :or   {pc    -1
@@ -222,7 +167,6 @@
 
 (defn ^:dynamic branch [processor address]
   (common/write-register processor 31 (common/normalize-address address)))
->>>>>>> 0db5e0b2
 
 (defn writeback
   "Pulls a writeback directive out of the processor state, and
@@ -231,35 +175,6 @@
   {:dst (U :registers :halt :memory) :addr Int :val Int}."
 
   [processor]
-<<<<<<< HEAD
-  (let [directive (get processor :execute isa/writeback-no-op)
-        {:keys [dst addr val]} directive]
-    (info "[writeback]" directive)
-    (match [dst addr val]
-      [:halt _ _]
-      ,,(assoc processor :halted true)
-
-      [:registers 29 val]
-      ,,(do (when-not (zero? val)
-              (print (format "0x%X" (char val))))
-            processor)
-
-      [:registers 30 val]
-      ,,(do (when-not (zero? val)
-              (print (char val)))
-            processor)
-
-      ;; special case for branching as we must flush the pipeline
-      [:registers 31 val]
-      ,,(-> processor
-            (assoc-in [:registers addr] val))
-
-      [:registers r val]
-      ,,(assoc-in processor [:registers r] val)
-
-      [:memory addr val]
-      ,,(common/write-memory processor addr val))))
-=======
   (if-not (common/halted? processor)
     (let [directive              (get processor :execute/result isa/writeback-no-op)
           {:keys [dst addr val]} directive
@@ -294,7 +209,6 @@
         [:memory addr val]
         ,,(common/write-memory processor addr val)))
     processor))
->>>>>>> 0db5e0b2
 
 (defn step
   "Sequentially applies each phase of execution to a single processor
